/*

Licensed under the Apache License, Version 2.0 (the "License");
you may not use this file except in compliance with the License.
You may obtain a copy of the License at

    http://www.apache.org/licenses/LICENSE-2.0

Unless required by applicable law or agreed to in writing, software
distributed under the License is distributed on an "AS IS" BASIS,
WITHOUT WARRANTIES OR CONDITIONS OF ANY KIND, either express or implied.
See the License for the specific language governing permissions and
limitations under the License.
*/

package podreaper

import (
	"context"
	"encoding/json"
	"fmt"
	"sort"
	"time"

	"github.com/pkg/errors"
	"github.com/sirupsen/logrus"
	v1 "k8s.io/api/core/v1"

	metav1 "k8s.io/apimachinery/pkg/apis/meta/v1"

	"github.com/keikoproj/governor/pkg/reaper/common"
)

var log = logrus.New()

const (
	// PodCompletedReason is the reason name for for completed pods
	PodCompletedReason = "Completed"
	// PodFailedReason is the reason name for for failed pods
	PodFailedReason = "Failed"

	// ReapOperationStuck identifies the reap operation of a stuck pod
	ReapOperationStuck = "StuckPod"
	// ReapOperationFailed identifies the reap operation of a failed pod
	ReapOperationFailed = "FailedPod"
	// ReapOperationCompleted identifies the reap operation of a completed pod
	ReapOperationCompleted = "CompletedPod"

	// NamespaceExclusionAnnotationKey is the annotation key for excluding a namespace from reap events
	NamespaceExclusionAnnotationKey = "governor.keikoproj.io/disable-pod-reaper"
	// NamespaceCompletedExclusionAnnotationKey is the annotation key for excluding a namespace from reaping completed pods
	NamespaceCompletedExclusionAnnotationKey = "governor.keikoproj.io/disable-completed-pod-reap"
	// NamespaceFailedExclusionAnnotationKey is the annotation key for excluding a namespace from reaping failed pods
	NamespaceFailedExclusionAnnotationKey = "governor.keikoproj.io/disable-completed-pod-reap"
	// NamespaceStuckExclusionAnnotationKey is the annotation key for excluding a namespace from reaping stuck pods
	NamespaceStuckExclusionAnnotationKey = "governor.keikoproj.io/disable-stuck-pod-reap"
	// NamespaceExclusionEnabledAnnotationValue is the annotation value for excluding a namespace from reap events
	NamespaceExclusionEnabledAnnotationValue = "true"

	TerminatedPodReason       = "TerminatedPod"
	PodReaperResultMetricName = "governor_pod_reaper_result"
)

// Run is the main runner function for pod-reaper, and will initialize and start the pod-reaper
func Run(gctx context.Context, ctx *ReaperContext) error {
	log.SetFormatter(&logrus.TextFormatter{
		FullTimestamp: true,
	})

	ctx.exposeMetric(PodReaperResultMetricName, TerminatedPodReason, 0)

	err := ctx.getPods(gctx)
	if err != nil {
		return errors.Wrap(err, "failed to list pods")
	}

	ctx.deriveStuckPods()
	ctx.deriveCompletedPods()
	ctx.deriveFailedPods()

	if ctx.isQueueEmpty() {
		log.Info("no reapable pods found")
		return nil
	}

	err = ctx.Reap(gctx)
	if err != nil {
		return errors.Wrap(err, "failed to reap pods")
	}

	return nil
}

func (ctx *ReaperContext) Reap(gctx context.Context) error {
	err := ctx.reapPods(gctx, ctx.StuckPods)
	if err != nil {
		return errors.Wrap(err, "failed to reap stuck pods")
	}

	err = ctx.reapPods(gctx, ctx.CompletedPods)
	if err != nil {
		return errors.Wrap(err, "failed to reap completed pods")
	}

	err = ctx.reapPods(gctx, ctx.FailedPods)
	if err != nil {
		return errors.Wrap(err, "failed to reap failed pods")
	}
	ctx.exposeMetric(PodReaperResultMetricName, TerminatedPodReason, float64(ctx.ReapedPods))
	return nil
}

func (ctx *ReaperContext) isQueueEmpty() bool {
	if len(ctx.StuckPods) != 0 {
		return false
	}

	if ctx.ReapCompleted && len(ctx.CompletedPods) != 0 {
		return false
	}

	if ctx.ReapFailed && len(ctx.FailedPods) != 0 {
		return false
	}

	return true
}

func (ctx *ReaperContext) isExcludedNamespace(namespace, reapOperation string) bool {
	var annotations map[string]string

	for _, ns := range ctx.AllNamespaces.Items {
		if ns.Name == namespace {
			annotations = ns.GetAnnotations()
		}
	}

	if annotations == nil {
		return false
	}

	for key, value := range annotations {
		// global namespace disable
		if key == NamespaceExclusionAnnotationKey && value == NamespaceExclusionEnabledAnnotationValue {
			return true
		}

		// exclusion for stuck pods
		if reapOperation == ReapOperationStuck && key == NamespaceStuckExclusionAnnotationKey && value == NamespaceExclusionEnabledAnnotationValue {
			return true
		}

		// exclusion for completed pods
		if reapOperation == ReapOperationCompleted && key == NamespaceCompletedExclusionAnnotationKey && value == NamespaceExclusionEnabledAnnotationValue {
			return true
		}

		// exclusion for failed pods
		if reapOperation == ReapOperationFailed && key == NamespaceFailedExclusionAnnotationKey && value == NamespaceExclusionEnabledAnnotationValue {
			return true
		}
	}

	return false
}

func (ctx *ReaperContext) reapPods(gctx context.Context, pods map[string]string) error {
	corev1 := ctx.KubernetesClient.CoreV1()
	// Iterate stuck pods and reap if not dryRun
	for pod, namespace := range pods {
		log.Infof("reaping %v/%v", namespace, pod)
		gracePeriod := int64(0)
		forceDeleteOpts := metav1.DeleteOptions{}
		forceDeleteOpts.GracePeriodSeconds = &gracePeriod

		// Dump pod json
<<<<<<< HEAD
		podObject, err := corev1.Pods(namespace).Get(gctx, pod, metav1.GetOptions{})
=======
		podObject, err := corev1.Pods(namespace).Get(context.Background(), pod, metav1.GetOptions{})
>>>>>>> df29a7ad
		if err != nil {
			log.Warnf("failed to dump pod spec, %v", err)
		}

		podDump, err := json.Marshal(podObject)
		if err != nil {
			log.Warnf("failed to dump pod spec, %v", err)
		}

		log.Infof("pod dump: %v", string(podDump))

		if !ctx.DryRun {
<<<<<<< HEAD
			err := corev1.Pods(namespace).Delete(gctx, pod, forceDeleteOpts)
=======
			err := corev1.Pods(namespace).Delete(context.Background(), pod, forceDeleteOpts)
>>>>>>> df29a7ad
			if err != nil {
				return err
			}
			ctx.ReapedPods++
			log.Infof("%v/%v has been reaped", namespace, pod)
		} else {
			log.Warnf("dry-run is on, pod will not be reaped")
		}
	}

	return nil
}

func podHasRunningContainers(pod v1.Pod) bool {
	var (
		runningContainers    int
		terminatedContainers int
		containerStatuses    = pod.Status.ContainerStatuses
	)

	for _, containerStatus := range containerStatuses {
		if containerStatus.State.Running != nil {
			runningContainers++
		} else {
			terminatedContainers++
		}
	}
	if runningContainers > 0 {
		return true
	}

	return false
}

func (ctx *ReaperContext) deriveCompletedPods() {

	if !ctx.ReapCompleted {
		return
	}

	now := time.Now().UTC()
	for _, pod := range ctx.AllPods.Items {
		var (
			containerStatuses = pod.Status.ContainerStatuses
			times             = make([]time.Time, 0)
			podName           = pod.ObjectMeta.Name
			podNamespace      = pod.ObjectMeta.Namespace
		)

		// If pod phase is not completed, skip
		if pod.Status.Phase != v1.PodSucceeded {
			continue
		}

		// When softReap mode is On, only pods with 0 running containers are reapable
		if ctx.SoftReap && podHasRunningContainers(pod) {
			log.Infof("%v/%v is not reapable - running containers detected", podNamespace, podName)
			continue
		}

		for _, containerStatus := range containerStatuses {
			if containerStatus.State.Terminated != nil {
				times = append(times, containerStatus.State.Terminated.FinishedAt.Time)
			}
		}

		if len(times) == 0 {
			return
		}

		sort.Sort(FinishTimes(times))
		lastFinishedContainerTime := times[len(times)-1]
		diff := now.Sub(lastFinishedContainerTime).Minutes()

		// Determine if pod is reapable
		if diff > ctx.ReapCompletedAfter && !ctx.isExcludedNamespace(podNamespace, ReapOperationCompleted) {
			log.Infof("%v/%v is reapable !! all containers completed for diff: %.2f/%v", podNamespace, podName, diff, ctx.ReapCompletedAfter)
			ctx.CompletedPods[podName] = podNamespace
		}
	}
}

func (ctx *ReaperContext) deriveFailedPods() {

	if !ctx.ReapFailed {
		return
	}

	now := time.Now().UTC()
	for _, pod := range ctx.AllPods.Items {
		var (
			containerStatuses = pod.Status.ContainerStatuses
			times             = make([]time.Time, 0)
			podName           = pod.ObjectMeta.Name
			podNamespace      = pod.ObjectMeta.Namespace
		)

		// If pod phase is not failed, skip
		if pod.Status.Phase != v1.PodFailed {
			continue
		}

		// When softReap mode is On, only pods with 0 running containers are reapable
		if ctx.SoftReap && podHasRunningContainers(pod) {
			log.Infof("%v/%v is not reapable - running containers detected", podNamespace, podName)
			continue
		}

		for _, containerStatus := range containerStatuses {
			if containerStatus.State.Terminated != nil {
				times = append(times, containerStatus.State.Terminated.FinishedAt.Time)
			}
		}

		// include pods which have no containerstatuses, such as evicted pods
		if len(times) == 0 {
			log.Infof("%v/%v is reapable !! pod in failed state for unknown diff: ??/%v", podNamespace, podName, ctx.ReapFailedAfter)
			ctx.FailedPods[podName] = podNamespace
			continue
		}

		sort.Sort(FinishTimes(times))
		lastFinishedContainerTime := times[len(times)-1]
		diff := now.Sub(lastFinishedContainerTime).Minutes()

		// Determine if pod is reapable
		if diff > ctx.ReapFailedAfter && !ctx.isExcludedNamespace(podNamespace, ReapOperationFailed) {
			log.Infof("%v/%v is reapable !! pod in failed state for diff: %.2f/%v", podNamespace, podName, diff, ctx.ReapFailedAfter)
			ctx.FailedPods[podName] = podNamespace
		}
	}
}

func (ctx *ReaperContext) deriveStuckPods() {
	now := time.Now().UTC()
	for _, pod := range ctx.TerminatingPods.Items {
		var (
			podName                = pod.ObjectMeta.Name
			podNamespace           = pod.ObjectMeta.Namespace
			deletionGracePeriod    = *pod.ObjectMeta.DeletionGracePeriodSeconds
			terminationGracePeriod = *pod.Spec.TerminationGracePeriodSeconds
			totalGracePeriod       = deletionGracePeriod + terminationGracePeriod
			deletionTimestamp      = pod.ObjectMeta.DeletionTimestamp.Add(time.Duration(-totalGracePeriod) * time.Second).UTC()
			diff                   = now.Sub(deletionTimestamp).Minutes()
		)
		log.Infof("%v/%v total grace period = %vs", podNamespace, podName, totalGracePeriod)
		log.Infof("%v/%v has been terminating since %v, diff: %.2f/%v", podNamespace, podName, deletionTimestamp, diff, ctx.TimeToReap)

		// When softReap mode is On, only pods with 0 running containers are reapable
		if ctx.SoftReap && podHasRunningContainers(pod) {
			log.Infof("%v/%v is not reapable - running containers detected", podNamespace, podName)
			continue
		}

		// Determine if pod is stuck deleting
		if diff > ctx.TimeToReap && !ctx.isExcludedNamespace(podNamespace, ReapOperationStuck) {
			log.Infof("%v/%v is reapable !!", podNamespace, podName)
			ctx.StuckPods[podName] = podNamespace
		}
	}
}

func (ctx *ReaperContext) getPods(gctx context.Context) error {
	log.Infoln("starting scan cycle")
	terminatingPods := &v1.PodList{}
	corev1 := ctx.KubernetesClient.CoreV1()

	// get pods in all namespaces
<<<<<<< HEAD
	allPods, err := corev1.Pods("").List(gctx, metav1.ListOptions{})
=======
	allPods, err := corev1.Pods("").List(context.Background(), metav1.ListOptions{})
>>>>>>> df29a7ad
	if err != nil {
		return err
	}
	ctx.AllPods = allPods

<<<<<<< HEAD
	namespaces, err := ctx.KubernetesClient.CoreV1().Namespaces().List(gctx, metav1.ListOptions{})
=======
	namespaces, err := ctx.KubernetesClient.CoreV1().Namespaces().List(context.Background(), metav1.ListOptions{})
>>>>>>> df29a7ad
	if err != nil {
		return err
	}
	ctx.AllNamespaces = namespaces

	log.Infof("found %v pods", len(allPods.Items))

	// get pods who deletion timestamp is not zero (deletion started)
	for _, pod := range allPods.Items {
		if !pod.ObjectMeta.DeletionTimestamp.IsZero() {
			log.Infof("%v/%v is being deleted", pod.ObjectMeta.Namespace, pod.ObjectMeta.Name)
			terminatingPods.Items = append(terminatingPods.Items, pod)
		}
	}

	ctx.TerminatingPods = terminatingPods
	return nil
}

func (ctx *ReaperContext) exposeMetric(metric, reason string, value float64) error {
	if ctx.MetricsAPI == nil {
		return nil
	}
	var tags = make(map[string]string)
	tags["reason"] = reason
	if err := ctx.MetricsAPI.SetMetricValue(metric, tags, value); err != nil {
		return errors.Wrap(err, "failed to push metric")
	}
	log.Infof("metric push: Metric<value: %f, name: %s, reason: %s>", value, metric, reason)
	return nil
}

func (ctx *ReaperContext) ValidateArguments(args *Args) error {
	ctx.StuckPods = make(map[string]string)
	ctx.CompletedPods = make(map[string]string)
	ctx.FailedPods = make(map[string]string)
	ctx.DryRun = args.DryRun
	ctx.ReapCompleted = args.ReapCompleted
	ctx.ReapFailed = args.ReapFailed
	ctx.ReapCompletedAfter = args.ReapCompletedAfter
	ctx.ReapFailedAfter = args.ReapFailedAfter

	if args.PromPushgateway != "" {
		ctx.MetricsAPI = common.NewPrometheusAPI(args.PromPushgateway)
	}

	ctx.SoftReap = args.SoftReap
	if !ctx.SoftReap {
		log.Warn("--soft-reap is off, stuck pods with running containers will be reaped")
	}

	if ctx.ReapCompleted && ctx.ReapCompletedAfter < 1 {
		err := fmt.Errorf("--reap-completed-after must be set to a number greater than or equal to 1")
		log.Errorln(err)
		return err
	}

	if ctx.ReapFailed && ctx.ReapFailedAfter < 1 {
		err := fmt.Errorf("--reap-failed-after must be set to a number greater than or equal to 1")
		log.Errorln(err)
		return err
	}

	ctx.TimeToReap = args.ReapAfter
	if ctx.TimeToReap < 1 {
		err := fmt.Errorf("--reap-after must be set to a number greater than or equal to 1")
		log.Errorln(err)
		return err
	}

	if args.K8sConfigPath != "" {
		ok := common.PathExists(args.K8sConfigPath)
		if !ok {
			err := fmt.Errorf("--kubeconfig flag path '%v' does not exist", ctx.KubernetesConfigPath)
			log.Errorln(err)
			return err
		}
		ctx.KubernetesConfigPath = args.K8sConfigPath
	}

	if args.LocalMode {
		var err error
		ctx.KubernetesClient, err = common.OutOfClusterAuth(ctx.KubernetesConfigPath)
		if err != nil {
			log.Errorln("cluster external auth failed")
			return err
		}
	} else {
		var err error
		ctx.KubernetesClient, err = common.InClusterAuth()
		if err != nil {
			log.Errorln("in-cluster auth failed")
			return err
		}
	}

	return nil
}<|MERGE_RESOLUTION|>--- conflicted
+++ resolved
@@ -174,11 +174,7 @@
 		forceDeleteOpts.GracePeriodSeconds = &gracePeriod
 
 		// Dump pod json
-<<<<<<< HEAD
 		podObject, err := corev1.Pods(namespace).Get(gctx, pod, metav1.GetOptions{})
-=======
-		podObject, err := corev1.Pods(namespace).Get(context.Background(), pod, metav1.GetOptions{})
->>>>>>> df29a7ad
 		if err != nil {
 			log.Warnf("failed to dump pod spec, %v", err)
 		}
@@ -191,11 +187,7 @@
 		log.Infof("pod dump: %v", string(podDump))
 
 		if !ctx.DryRun {
-<<<<<<< HEAD
 			err := corev1.Pods(namespace).Delete(gctx, pod, forceDeleteOpts)
-=======
-			err := corev1.Pods(namespace).Delete(context.Background(), pod, forceDeleteOpts)
->>>>>>> df29a7ad
 			if err != nil {
 				return err
 			}
@@ -364,21 +356,13 @@
 	corev1 := ctx.KubernetesClient.CoreV1()
 
 	// get pods in all namespaces
-<<<<<<< HEAD
 	allPods, err := corev1.Pods("").List(gctx, metav1.ListOptions{})
-=======
-	allPods, err := corev1.Pods("").List(context.Background(), metav1.ListOptions{})
->>>>>>> df29a7ad
 	if err != nil {
 		return err
 	}
 	ctx.AllPods = allPods
 
-<<<<<<< HEAD
 	namespaces, err := ctx.KubernetesClient.CoreV1().Namespaces().List(gctx, metav1.ListOptions{})
-=======
-	namespaces, err := ctx.KubernetesClient.CoreV1().Namespaces().List(context.Background(), metav1.ListOptions{})
->>>>>>> df29a7ad
 	if err != nil {
 		return err
 	}
