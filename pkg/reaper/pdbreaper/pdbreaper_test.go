--- conflicted
+++ resolved
@@ -125,20 +125,12 @@
 				MaxUnavailable: p.MaxUnavailable,
 				Selector:       p.Selector,
 			},
-<<<<<<< HEAD
-			Status: policyv1beta1.PodDisruptionBudgetStatus{
-=======
 			Status: policyv1.PodDisruptionBudgetStatus{
->>>>>>> df29a7ad
 				DisruptionsAllowed: p.PodDisruptionsAllowed,
 				ExpectedPods:       p.ExpectedPods,
 			},
 		}
-<<<<<<< HEAD
-		_, err := u.FakeReaper.KubernetesClient.PolicyV1beta1().PodDisruptionBudgets(p.Namespace).Create(context.Background(), pdb, metav1.CreateOptions{})
-=======
 		_, err := u.FakeReaper.KubernetesClient.PolicyV1().PodDisruptionBudgets(p.Namespace).Create(context.Background(), pdb, metav1.CreateOptions{})
->>>>>>> df29a7ad
 		if err != nil {
 			panic(err)
 		}
